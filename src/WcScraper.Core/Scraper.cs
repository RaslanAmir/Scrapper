--- conflicted
+++ resolved
@@ -22,15 +22,11 @@
         if (httpClient is null)
         {
             var handler = new SocketsHttpHandler();
-<<<<<<< HEAD
             handler.SslOptions.EnabledSslProtocols = SslProtocols.Tls12 | SslProtocols.Tls13;
             if (allowLegacyTls && Enum.TryParse("Tls,Tls11", ignoreCase: true, out SslProtocols legacyProtocols))
             {
                 handler.SslOptions.EnabledSslProtocols |= legacyProtocols;
             }
-=======
-            handler.SslOptions.EnabledSslProtocols = SslProtocols.Tls | SslProtocols.Tls11 | SslProtocols.Tls12 | SslProtocols.Tls13;
->>>>>>> 38503e55
             _http = new HttpClient(handler, disposeHandler: true);
             _ownsClient = true;
         }
@@ -56,13 +52,7 @@
 
     public static string CleanBaseUrl(string baseUrl)
     {
-        baseUrl = baseUrl.Trim();
-        if (baseUrl.EndsWith("/")) baseUrl = baseUrl[..^1];
-        return baseUrl;
-    }
-
-    public async Task<List<StoreProduct>> FetchStoreProductsAsync(string baseUrl, int perPage = 100, int maxPages = 100, IProgress<string>? log = null, string? categoryFilter = null, string? tagFilter = null)
-    {
+@@ -58,51 +62,56 @@ public sealed class WooScraper : IDisposable
         baseUrl = CleanBaseUrl(baseUrl);
         var all = new List<StoreProduct>();
 
@@ -88,7 +78,7 @@
                 {
                     items = JsonSerializer.Deserialize<List<StoreProduct>>(text, _jsonOptions);
                 }
-                catch (Exception ex) when (ex is JsonException or InvalidOperationException)
+                catch (JsonException ex)
                 {
                     log?.Report($"Failed to parse store products: {ex.Message}");
                     break;
@@ -119,29 +109,7 @@
             {
                 log?.Report($"Store API TLS handshake failed: {ex.Message}");
                 break;
-            }
-            catch (IOException ex)
-            {
-                log?.Report($"Store API I/O failure: {ex.Message}");
-                break;
-            }
-            catch (HttpRequestException ex)
-            {
-                log?.Report($"Store API request failed: {ex.Message}");
-                break;
-            }
-            catch (TaskCanceledException ex)
-            {
-                log?.Report($"Store API request timed out: {ex.Message}");
-                break;
-            }
-            catch (AuthenticationException ex)
-            {
-                log?.Report($"Store API TLS handshake failed: {ex.Message}");
-                break;
-            }
-        }
-
+@@ -122,105 +131,102 @@ public sealed class WooScraper : IDisposable
         return all;
     }
 
@@ -167,7 +135,7 @@
                 {
                     items = JsonSerializer.Deserialize<List<StoreReview>>(text, _jsonOptions);
                 }
-                catch (Exception ex) when (ex is JsonException or InvalidOperationException)
+                catch (JsonException ex)
                 {
                     log?.Report($"Failed to parse store reviews: {ex.Message}");
                     break;
@@ -194,14 +162,6 @@
             catch (HttpRequestException ex)
             {
                 log?.Report($"Reviews request failed: {ex.Message}");
-            }
-            catch (TaskCanceledException ex)
-            {
-                log?.Report($"Reviews request timed out: {ex.Message}");
-            }
-            catch (AuthenticationException ex)
-            {
-                log?.Report($"Reviews request TLS handshake failed: {ex.Message}");
             }
         }
         return all;
@@ -225,21 +185,8 @@
                     resp.EnsureSuccessStatusCode();
                 }
 
-<<<<<<< HEAD
                 using JsonDocument? doc = await ParseDocumentAsync(resp, log, "Failed to parse WP product response");
                 if (doc is null) break;
-=======
-                JsonDocument doc;
-                try
-                {
-                    doc = JsonDocument.Parse(await resp.Content.ReadAsStreamAsync());
-                }
-                catch (Exception ex) when (ex is JsonException or InvalidOperationException)
-                {
-                    log?.Report($"Failed to parse WP product response: {ex.Message}");
-                    break;
-                }
->>>>>>> 38503e55
                 if (doc.RootElement.ValueKind != JsonValueKind.Array) break;
                 var arr = doc.RootElement.EnumerateArray().ToList();
                 if (arr.Count == 0) break;
@@ -265,55 +212,10 @@
                             images.Add(new ProductImage { Id = 0, Src = src, Alt = title });
                         }
                     }
-
-                    all.Add(new StoreProduct
-                    {
-                        Id = id,
-                        Name = title,
-                        Slug = slug,
-                        Permalink = link,
-                        Sku = "",
-                        Type = "simple",
-                        Description = content,
-                        ShortDescription = excerpt,
-                        Prices = null,
-                        IsInStock = null,
-                        AverageRating = null,
-                        ReviewCount = null,
-                        Images = images
-                    });
-                }
-
-                if (arr.Count < perPage) break;
-            }
-            catch (TaskCanceledException ex)
-            {
-                log?.Report($"WP REST request timed out: {ex.Message}");
-                break;
-            }
-            catch (AuthenticationException ex)
-            {
-                log?.Report($"WP REST request TLS handshake failed: {ex.Message}");
-                break;
-            }
-            catch (IOException ex)
-            {
-                log?.Report($"WP REST request I/O failure: {ex.Message}");
-                break;
-            }
+@@ -263,137 +269,152 @@ public sealed class WooScraper : IDisposable
             catch (HttpRequestException ex)
             {
                 log?.Report($"WP REST request failed: {ex.Message}");
-                break;
-            }
-            catch (TaskCanceledException ex)
-            {
-                log?.Report($"WP REST request timed out: {ex.Message}");
-                break;
-            }
-            catch (AuthenticationException ex)
-            {
-                log?.Report($"WP REST request TLS handshake failed: {ex.Message}");
                 break;
             }
         }
@@ -336,7 +238,7 @@
                 var items = JsonSerializer.Deserialize<List<TermItem>>(text, _jsonOptions);
                 return items ?? new();
             }
-            catch (Exception ex) when (ex is JsonException or InvalidOperationException)
+            catch (JsonException ex)
             {
                 log?.Report($"Failed to parse product categories: {ex.Message}");
                 return new();
@@ -362,34 +264,9 @@
             log?.Report($"Categories request I/O failure: {ex.Message}");
             return new();
         }
-        catch (TaskCanceledException ex)
-        {
-            log?.Report($"Categories request timed out: {ex.Message}");
-            return new();
-        }
-        catch (AuthenticationException ex)
-        {
-            log?.Report($"Categories request TLS handshake failed: {ex.Message}");
-            return new();
-        }
-        catch (IOException ex)
-        {
-            log?.Report($"Categories request I/O failure: {ex.Message}");
-            return new();
-        }
         catch (HttpRequestException ex)
         {
             log?.Report($"Categories request failed: {ex.Message}");
-            return new();
-        }
-        catch (TaskCanceledException ex)
-        {
-            log?.Report($"Categories request timed out: {ex.Message}");
-            return new();
-        }
-        catch (AuthenticationException ex)
-        {
-            log?.Report($"Categories request TLS handshake failed: {ex.Message}");
             return new();
         }
     }
@@ -409,7 +286,7 @@
                 var items = JsonSerializer.Deserialize<List<TermItem>>(text, _jsonOptions);
                 return items ?? new();
             }
-            catch (Exception ex) when (ex is JsonException or InvalidOperationException)
+            catch (JsonException ex)
             {
                 log?.Report($"Failed to parse product tags: {ex.Message}");
                 return new();
@@ -435,34 +312,9 @@
             log?.Report($"Tags request I/O failure: {ex.Message}");
             return new();
         }
-        catch (TaskCanceledException ex)
-        {
-            log?.Report($"Tags request timed out: {ex.Message}");
-            return new();
-        }
-        catch (AuthenticationException ex)
-        {
-            log?.Report($"Tags request TLS handshake failed: {ex.Message}");
-            return new();
-        }
-        catch (IOException ex)
-        {
-            log?.Report($"Tags request I/O failure: {ex.Message}");
-            return new();
-        }
         catch (HttpRequestException ex)
         {
             log?.Report($"Tags request failed: {ex.Message}");
-            return new();
-        }
-        catch (TaskCanceledException ex)
-        {
-            log?.Report($"Tags request timed out: {ex.Message}");
-            return new();
-        }
-        catch (AuthenticationException ex)
-        {
-            log?.Report($"Tags request TLS handshake failed: {ex.Message}");
             return new();
         }
     }
@@ -482,7 +334,7 @@
                 var items = JsonSerializer.Deserialize<List<TermItem>>(text, _jsonOptions);
                 return items ?? new();
             }
-            catch (Exception ex) when (ex is JsonException or InvalidOperationException)
+            catch (JsonException ex)
             {
                 log?.Report($"Failed to parse product attributes: {ex.Message}");
                 return new();
@@ -508,38 +360,12 @@
             log?.Report($"Attributes request I/O failure: {ex.Message}");
             return new();
         }
-        catch (TaskCanceledException ex)
-        {
-            log?.Report($"Attributes request timed out: {ex.Message}");
-            return new();
-        }
-        catch (AuthenticationException ex)
-        {
-            log?.Report($"Attributes request TLS handshake failed: {ex.Message}");
-            return new();
-        }
-        catch (IOException ex)
-        {
-            log?.Report($"Attributes request I/O failure: {ex.Message}");
-            return new();
-        }
         catch (HttpRequestException ex)
         {
             log?.Report($"Attributes request failed: {ex.Message}");
             return new();
         }
-        catch (TaskCanceledException ex)
-        {
-            log?.Report($"Attributes request timed out: {ex.Message}");
-            return new();
-        }
-        catch (AuthenticationException ex)
-        {
-            log?.Report($"Attributes request TLS handshake failed: {ex.Message}");
-            return new();
-        }
-    }
-
+@@ -402,70 +423,94 @@ public sealed class WooScraper : IDisposable
     public async Task<List<StoreProduct>> FetchStoreVariationsAsync(string baseUrl, IEnumerable<int> parentIds, int perPage = 100, IProgress<string>? log = null)
     {
         baseUrl = CleanBaseUrl(baseUrl);
@@ -565,7 +391,7 @@
                     {
                         items = JsonSerializer.Deserialize<List<StoreProduct>>(text, _jsonOptions);
                     }
-                    catch (Exception ex) when (ex is JsonException or InvalidOperationException)
+                    catch (JsonException ex)
                     {
                         log?.Report($"Failed to parse product variations: {ex.Message}");
                         break;
@@ -600,16 +426,6 @@
                     log?.Report($"Variations request failed: {ex.Message}");
                     break;
                 }
-                catch (TaskCanceledException ex)
-                {
-                    log?.Report($"Variations request timed out: {ex.Message}");
-                    break;
-                }
-                catch (AuthenticationException ex)
-                {
-                    log?.Report($"Variations request TLS handshake failed: {ex.Message}");
-                    break;
-                }
             }
         }
         return all;
